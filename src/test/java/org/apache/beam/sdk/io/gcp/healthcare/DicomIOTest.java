--- conflicted
+++ resolved
@@ -13,11 +13,8 @@
 // limitations under the License.
 package org.apache.beam.sdk.io.gcp.healthcare;
 
-<<<<<<< HEAD
 import static java.nio.charset.StandardCharsets.UTF_8;
 import org.apache.beam.sdk.io.gcp.pubsub.PubsubMessage;
-=======
->>>>>>> ad2209ce
 import org.apache.beam.sdk.testing.PAssert;
 import org.apache.beam.sdk.testing.TestPipeline;
 import org.apache.beam.sdk.transforms.Create;
@@ -34,13 +31,7 @@
 public class DicomIOTest {
   @Rule public final transient TestPipeline pipeline = TestPipeline.create();
 
-<<<<<<< HEAD
-  /**
-   * Testing the DicomIO's ability to read study metadata of an instance.
-   */
-=======
   /** Testing the DicomIO's ability to read study metadata of an instance. */
->>>>>>> ad2209ce
   @Test
   public void test_Dicom_failedMetadataRead() {
     String badWebPath = "foo";
