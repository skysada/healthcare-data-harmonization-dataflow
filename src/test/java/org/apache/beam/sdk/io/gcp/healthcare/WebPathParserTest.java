// Copyright 2020 Google LLC.
//
// Licensed under the Apache License, Version 2.0 (the "License");
// you may not use this file except in compliance with the License.
// You may obtain a copy of the License at
//
//      http://www.apache.org/licenses/LICENSE-2.0
//
// Unless required by applicable law or agreed to in writing, software
// distributed under the License is distributed on an "AS IS" BASIS,
// WITHOUT WARRANTIES OR CONDITIONS OF ANY KIND, either express or implied.
// See the License for the specific language governing permissions and
// limitations under the License.
package org.apache.beam.sdk.io.gcp.healthcare;

import java.io.IOException;
import org.junit.Assert;
import org.junit.Test;
import org.junit.runner.RunWith;
import org.junit.runners.JUnit4;

/**
 * Testing the Healthcare API webpath parser.
 */
@RunWith(JUnit4.class)
public class WebPathParserTest {

    @Test
    public void test_parsedAllElements() throws IOException {
<<<<<<< HEAD
        String webpathStr = "projects/foo/location/earth/datasets/bar/dicomStores/fee/dicomWeb/studies/abc/series/xyz/instances/123";
=======
        String webpathStr = "projects/foo/location/earth/datasets/bar/dicomStores/" +
                "fee/dicomWeb/studies/abc/series/xyz/instances/123";
>>>>>>> 689d55b3

        WebPathParser parser = new WebPathParser();
        WebPathParser.DicomWebPath dicomWebPath = parser.parseDicomWebpath(webpathStr);

        Assert.assertNotNull(dicomWebPath);
        Assert.assertEquals("foo", dicomWebPath.project);
        Assert.assertEquals("earth", dicomWebPath.location);
        Assert.assertEquals("bar", dicomWebPath.dataset);
        Assert.assertEquals("fee", dicomWebPath.storeId);
        Assert.assertEquals("abc", dicomWebPath.studyId);
        Assert.assertEquals("xyz", dicomWebPath.seriesId);
        Assert.assertEquals("123", dicomWebPath.instanceId);
        Assert.assertEquals("projects/foo/location/earth/datasets/bar/dicomStores/fee",
                dicomWebPath.dicomStorePath);
    }
}<|MERGE_RESOLUTION|>--- conflicted
+++ resolved
@@ -27,12 +27,8 @@
 
     @Test
     public void test_parsedAllElements() throws IOException {
-<<<<<<< HEAD
-        String webpathStr = "projects/foo/location/earth/datasets/bar/dicomStores/fee/dicomWeb/studies/abc/series/xyz/instances/123";
-=======
         String webpathStr = "projects/foo/location/earth/datasets/bar/dicomStores/" +
                 "fee/dicomWeb/studies/abc/series/xyz/instances/123";
->>>>>>> 689d55b3
 
         WebPathParser parser = new WebPathParser();
         WebPathParser.DicomWebPath dicomWebPath = parser.parseDicomWebpath(webpathStr);
